# Copyright Spack Project Developers. See COPYRIGHT file for details.
#
# SPDX-License-Identifier: (Apache-2.0 OR MIT)

import os

from spack.package import *


class Postgresql(AutotoolsPackage):
    """PostgreSQL is a powerful, open source object-relational database system.
    It has more than 15 years of active development and a proven architecture
    that has earned it a strong reputation for reliability, data integrity, and
    correctness."""

    homepage = "https://www.postgresql.org/"
    url = "https://ftp.postgresql.org/pub/source/v9.3.4/postgresql-9.3.4.tar.bz2"
    list_url = "http://ftp.postgresql.org/pub/source"
    list_depth = 1

    license("PostgreSQL")

    version("17.2", sha256="82ef27c0af3751695d7f64e2d963583005fbb6a0c3df63d0e4b42211d7021164")
    version("16.4", sha256="971766d645aa73e93b9ef4e3be44201b4f45b5477095b049125403f9f3386d6f")
    version("16.3", sha256="331963d5d3dc4caf4216a049fa40b66d6bcb8c730615859411b9518764e60585")
    version("15.8", sha256="4403515f9a69eeb3efebc98f30b8c696122bfdf895e92b3b23f5b8e769edcb6a")
    version("15.2", sha256="99a2171fc3d6b5b5f56b757a7a3cb85d509a38e4273805def23941ed2b8468c7")
    version("14.13", sha256="59aa3c4b495ab26a9ec69f3ad0a0228c51f0fe6facf3634dfad4d1197d613a56")
    version("14.0", sha256="ee2ad79126a7375e9102c4db77c4acae6ae6ffe3e082403b88826d96d927a122")
    version("13.16", sha256="c9cbbb6129f02328204828066bb3785c00a85c8ca8fd329c2a8a53c1f5cd8865")
    version("13.1", sha256="12345c83b89aa29808568977f5200d6da00f88a035517f925293355432ffe61f")
    version("12.20", sha256="2d543af3009fec7fd5af35f7a70c95085d3eef6b508e517aa9493e99b15e9ea9")
    version("12.2", sha256="ad1dcc4c4fc500786b745635a9e1eba950195ce20b8913f50345bb7d5369b5de")
    version("11.2", sha256="2676b9ce09c21978032070b6794696e0aa5a476e3d21d60afc036dc0a9c09405")
    version("11.1", sha256="90815e812874831e9a4bf6e1136bf73bc2c5a0464ef142e2dfea40cda206db08")
    version("11.0", sha256="bf9bba03d0c3902c188af12e454b35343c4a9bf9e377ec2fe50132efb44ef36b")
    version("10.7", sha256="bfed1065380c1bba927bfe51f23168471373f26e3324cbad859269cc32733ede")
    version("10.6", sha256="68a8276f08bda8fbefe562faaf8831cb20664a7a1d3ffdbbcc5b83e08637624b")
    version("10.5", sha256="6c8e616c91a45142b85c0aeb1f29ebba4a361309e86469e0fb4617b6a73c4011")
    version("10.4", sha256="1b60812310bd5756c62d93a9f93de8c28ea63b0df254f428cd1cf1a4d9020048")
    version("10.3", sha256="6ea268780ee35e88c65cdb0af7955ad90b7d0ef34573867f223f14e43467931a")
    version("10.2", sha256="fe32009b62ddb97f7f014307ce9d0edb6972f5a698e63cb531088e147d145bad")
    version("10.1", sha256="3ccb4e25fe7a7ea6308dea103cac202963e6b746697366d72ec2900449a5e713")
    version("10.0", sha256="712f5592e27b81c5b454df96b258c14d94b6b03836831e015c65d6deeae57fd1")
    version("9.6.12", sha256="2e8c8446ba94767bda8a26cf5a2152bf0ae68a86aaebf894132a763084579d84")
    version("9.6.11", sha256="38250adc69a1e8613fb926c894cda1d01031391a03648894b9a6e13ff354a530")
    version("9.5.3", sha256="7385c01dc58acba8d7ac4e6ad42782bd7c0b59272862a3a3d5fe378d4503a0b4")
    version("9.3.4", sha256="9ee819574dfc8798a448dc23a99510d2d8924c2f8b49f8228cd77e4efc8a6621")

    depends_on("c", type="build")  # generated
    depends_on("cxx", type="build")  # generated

    variant("client_only", default=False, description="Build and install client only.")
    variant("threadsafe", default=False, description="Build with thread safe.")
    variant(
        "lineedit",
        default="readline",
        values=("readline", "libedit", "none"),
        multi=False,
        description="Line editing library",
    )
    variant("python", default=False, description="Enable Python bindings.")
    variant("perl", default=False, description="Enable Perl bindings.")
    variant("tcl", default=False, description="Enable Tcl bindings.")
    variant("gssapi", default=False, description="Build with GSSAPI functionality.")
    variant("xml", default=False, description="Build with XML support.")
    variant("icu", default=True, description="Build with ICU support.", when="@16:")

    depends_on("icu4c", when="+icu")
    depends_on("pkgconfig", when="+icu", type="build")
    depends_on("readline", when="lineedit=readline")
    depends_on("libedit", when="lineedit=libedit")
    depends_on("openssl")
    depends_on("tcl", when="+tcl")
    depends_on("perl+opcode", when="+perl")
    depends_on("python", when="+python")
    depends_on("libxml2", when="+xml")
<<<<<<< HEAD
    depends_on("flex", when="@17:")
    depends_on("bison", when="@17:")
=======
    depends_on("pkgconfig", when="+xml", type="build")
>>>>>>> c504304d

    @property
    def command(self):
        return Executable(self.prefix.bin.pg_config)

    def configure_args(self):
        spec = self.spec
        args = ["--with-openssl"]

        args.extend(self.enable_or_disable("thread-safety", variant="threadsafe"))

        if spec.variants["lineedit"].value == "libedit":
            args.append("--with-libedit-preferred")
        elif spec.variants["lineedit"].value == "none":
            args.append("--without-readline")

        if spec.satisfies("+gssapi"):
            args.append("--with-gssapi")

        if spec.satisfies("+python"):
            args.append("--with-python")

        if spec.satisfies("+perl"):
            args.append("--with-perl")

        if spec.satisfies("+tcl"):
            args.append("--with-tcl")

        if spec.satisfies("+xml"):
            args.append("--with-libxml")

        if spec.satisfies("~icu"):
            args.append("--without-icu")

        return args

    def install(self, spec, prefix):
        if spec.satisfies("+client_only"):
            for subdir in ("bin", "include", "interfaces", "pl"):
                with working_dir(os.path.join("src", subdir)):
                    make("install")
        else:
            super().install(spec, prefix)

    def setup_run_environment(self, env):
        spec = self.spec

        if spec.satisfies("+perl"):
            env.prepend_path("PERL5LIB", self.prefix.lib)
        if spec.satisfies("+tcl"):
            env.prepend_path("TCLLIBPATH", self.prefix.lib)
        if spec.satisfies("+python"):
            env.prepend_path("PYTHONPATH", self.prefix.lib)

    def setup_dependent_build_environment(self, env, dependent_spec):
        spec = self.spec

        if spec.satisfies("+perl"):
            env.prepend_path("PERL5LIB", self.prefix.lib)
        if spec.satisfies("+tcp"):
            env.prepend_path("TCLLIBPATH", self.prefix.lib)
        if spec.satisfies("+python"):
            env.prepend_path("PYTHONPATH", self.prefix.lib)

    def setup_dependent_run_environment(self, env, dependent_spec):
        spec = self.spec

        if spec.satisfies("+perl"):
            env.prepend_path("PERL5LIB", self.prefix.lib)
        if spec.satisfies("+tcl"):
            env.prepend_path("TCLLIBPATH", self.prefix.lib)
        if spec.satisfies("+python"):
            env.prepend_path("PYTHONPATH", self.prefix.lib)

    @property
    def libs(self):
        stat_libs = [
            "libecpg_compat",
            "libecpg",
            "libpgcommon",
            "libpgcommon_shlib",
            "libpgfeutils",
            "libpgport",
            "libpgport_shlib",
            "libpgtypes",
            "libpq",
        ]
        fl_stat = find_libraries(stat_libs, self.prefix, shared=False, recursive=True)

        dyn_libs = [
            "libecpg_compat",
            "libecpg",
            "libpgtypes",
            "libpq",
            "libpqwalreceiver",
            "plpgsql",
            "pgoutput",
        ]
        if "+perl" in self.spec:
            dyn_libs.append("plperl")
        if "+python" in self.spec:
            dyn_libs.append("plpython")
        if "+tcl" in self.spec:
            dyn_libs.append("pltcl")

        fl_dyn = find_libraries(dyn_libs, self.prefix, shared=True, recursive=True)

        return fl_dyn + fl_stat<|MERGE_RESOLUTION|>--- conflicted
+++ resolved
@@ -75,12 +75,9 @@
     depends_on("perl+opcode", when="+perl")
     depends_on("python", when="+python")
     depends_on("libxml2", when="+xml")
-<<<<<<< HEAD
     depends_on("flex", when="@17:")
     depends_on("bison", when="@17:")
-=======
     depends_on("pkgconfig", when="+xml", type="build")
->>>>>>> c504304d
 
     @property
     def command(self):
